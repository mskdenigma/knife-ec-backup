--- conflicted
+++ resolved
@@ -17,13 +17,9 @@
   # ... but, we can live with those options not working, if it means the plugin
   # can be included with apps that have restrictive Gemfile.locks.
   # s.add_dependency "mixlib-cli", ">= 1.2.2"
-<<<<<<< HEAD
-  s.add_dependency "knife-essentials"
   s.add_dependency "sequel"
   s.add_dependency "pg"
-=======
   s.add_dependency "chef", "~> 11.8"
->>>>>>> 5bf395d9
   s.add_development_dependency 'rspec'
   s.add_development_dependency 'rake'
 
